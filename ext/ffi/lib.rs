--- conflicted
+++ resolved
@@ -713,52 +713,6 @@
   ))
 }
 
-<<<<<<< HEAD
-=======
-pub struct FfiFastCallTemplate {
-  args: Box<[fast_api::Type]>,
-  ret: fast_api::CType,
-  symbol_ptr: *const c_void,
-}
-
-impl fast_api::FastFunction for FfiFastCallTemplate {
-  fn function(&self) -> *const c_void {
-    self.symbol_ptr
-  }
-
-  fn args(&self) -> &'static [fast_api::Type] {
-    Box::leak(self.args.clone())
-  }
-
-  fn return_type(&self) -> fast_api::CType {
-    self.ret
-  }
-}
-
-impl From<&NativeType> for fast_api::Type {
-  fn from(native_type: &NativeType) -> Self {
-    match native_type {
-      NativeType::U8 | NativeType::U16 | NativeType::U32 => {
-        fast_api::Type::Uint32
-      }
-      NativeType::I8 | NativeType::I16 | NativeType::I32 => {
-        fast_api::Type::Int32
-      }
-      NativeType::F32 => fast_api::Type::Float32,
-      NativeType::F64 => fast_api::Type::Float64,
-      NativeType::Void => fast_api::Type::Void,
-      NativeType::I64 => fast_api::Type::Int64,
-      NativeType::U64 => fast_api::Type::Uint64,
-      NativeType::ISize => fast_api::Type::Int64,
-      NativeType::USize | NativeType::Pointer | NativeType::Function => {
-        fast_api::Type::Uint64
-      }
-      NativeType::Buffer => fast_api::Type::TypedArray(fast_api::CType::Uint8),
-    }
-  }
-}
-
->>>>>>> 5e0fa5dd
 fn needs_unwrap(rv: NativeType) -> bool {
   matches!(
     rv,
